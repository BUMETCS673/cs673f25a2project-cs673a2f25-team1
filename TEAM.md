--- conflicted
+++ resolved
@@ -1,13 +1,5 @@
 Hi This is Ming Leong Tsui Lucas.
-<<<<<<< HEAD
 Hi This is Xinyu Wang (Iris)
 Hi This is Sujan/SJ.
 Hi This is Xinwen Fang(sean)
-=======
-
-HI This is Xinyu Wang (Iris)
-
-Hi this is Xinwen Fang (Sean)
-
-Hi this is Zihan Wang.
->>>>>>> f9bb5ae4
+Hi this is Zihan Wang.